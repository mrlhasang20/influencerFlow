# Campaign workflow 

# backend/ai_services/api_gateway/routers/campaign_router.py
from fastapi import APIRouter, HTTPException, Depends
from typing import Dict, Any, List
import httpx
import sys
from pathlib import Path
from sqlalchemy.orm import Session
import uuid
from fastapi import APIRouter, HTTPException, Depends
from typing import Dict, Any, List
import httpx
from sqlalchemy.orm import Session

# Add the parent directory to Python path
sys.path.append(str(Path(__file__).parent.parent.parent))

# Import shared modules
from shared.database import get_db, Campaign as CampaignORM
from shared.config import settings
from shared.database import Campaign, Creator

# Import local schemas
from schemas.campaign_schemas import CampaignCreate, CampaignResponse

# Import local services
from api_gateway.services.orchestrator_service import OrchestratorService
from shared.database import get_db, Campaign, Collaboration, Contract

# Remove the prefix since it's added in main.py
router = APIRouter(tags=["campaigns"])
orchestrator = OrchestratorService()

@router.post("/")
async def create_campaign(campaign_data: Dict[str, Any], db: Session = Depends(get_db)):
    """Create a new campaign with AI-powered creator discovery and outreach"""
    try:
        # Create campaign record in database
        campaign = Campaign(
            id=campaign_data.get("campaign_id", f"camp_{uuid.uuid4().hex[:8]}"),
            brand_name=campaign_data["brand_name"],
            campaign_name=campaign_data["campaign_name"],
            description=campaign_data.get("description", ""),
            target_audience=campaign_data["target_audience"],
            budget_range=campaign_data["budget_range"],
            timeline=campaign_data["timeline"],
            deliverables=campaign_data.get("deliverables", []),
            status="created",
            created_by=campaign_data.get("created_by", "system")
        )
        db.add(campaign)
        db.commit()
        db.refresh(campaign)

        # Run AI workflow
        result = await orchestrator.create_complete_campaign(campaign_data)
        
        # Update campaign with AI results
        campaign.status = result["status"]
        campaign.deliverables = result.get("deliverables", [])
        db.commit()
        db.refresh(campaign)

        return {
            **result,
            "campaign": {
                "id": campaign.id,
                "brand_name": campaign.brand_name,
                "campaign_name": campaign.campaign_name,
                "status": campaign.status,
                "created_at": campaign.created_at.isoformat(),
                "updated_at": campaign.updated_at.isoformat()
            }
        }
    except Exception as e:
        db.rollback()
        raise HTTPException(status_code=500, detail=str(e))

@router.post("/demo")
async def create_demo_campaign():
    """Create a demo campaign for testing"""
    demo_data = {
        "brand_name": "FitLife Co.",
        "campaign_name": "Summer Fitness Challenge",
        "target_audience": "fitness enthusiasts aged 18-35",
        "budget_range": "$2000-5000",
        "timeline": "30 days",
        "platforms": ["Instagram", "YouTube"],
        "content_types": ["posts", "stories", "videos"],
        "campaign_goals": ["brand_awareness", "product_promotion", "engagement"]
    }
    
    try:
        result = await orchestrator.create_complete_campaign(demo_data)
        return {
            "demo": True,
            "message": "Demo campaign created successfully",
            "campaign_data": result
        }
    except Exception as e:
        return {
            "demo": True,
            "error": str(e),
            "fallback_data": {
                "campaign_id": "demo_campaign_001",
                "status": "created",
                "recommended_creators": 3,
                "estimated_reach": 500000
            }
        }

@router.get("/{campaign_id}")
async def get_campaign(campaign_id: str, db: Session = Depends(get_db)):
    """Get campaign details by ID"""
    try:
<<<<<<< HEAD
        campaign = db.query(Campaign).filter(Campaign.id == campaign_id).first()
        if not campaign:
            raise HTTPException(status_code=404, detail="Campaign not found")

        # Get collaborations for this campaign
        collaborations = db.query(Collaboration).filter(
            Collaboration.campaign_id == campaign_id
        ).all()

        # Get contracts for this campaign
        contracts = []
        for collab in collaborations:
            if collab.contract_id:
                contract = db.query(Contract).filter(
                    Contract.id == collab.contract_id
                ).first()
                if contract:
                    contracts.append(contract)

        return {
            "campaign": {
                "id": campaign.id,
                "brand_name": campaign.brand_name,
                "campaign_name": campaign.campaign_name,
                "description": campaign.description,
                "target_audience": campaign.target_audience,
                "budget_range": campaign.budget_range,
                "timeline": campaign.timeline,
                "deliverables": campaign.deliverables,
                "status": campaign.status,
                "created_at": campaign.created_at.isoformat(),
                "updated_at": campaign.updated_at.isoformat()
            },
            "collaborations": [
                {
                    "id": collab.id,
                    "creator_id": collab.creator_id,
                    "status": collab.status,
                    "outreach_message": collab.outreach_message,
                    "negotiation_history": collab.negotiation_history,
                    "final_terms": collab.final_terms,
                    "contract_id": collab.contract_id,
                    "created_at": collab.created_at.isoformat(),
                    "updated_at": collab.updated_at.isoformat()
                }
                for collab in collaborations
            ],
            "contracts": [
                {
                    "id": contract.id,
                    "collaboration_id": contract.collaboration_id,
                    "status": contract.status,
                    "terms": contract.terms,
                    "created_at": contract.created_at.isoformat(),
                    "signed_at": contract.signed_at.isoformat() if contract.signed_at else None
                }
                for contract in contracts
            ]
        }
    except HTTPException:
        raise
=======
        # Get campaign from database with error handling
        try:
            campaign = db.query(CampaignORM).filter(CampaignORM.id == campaign_id).first()
            if not campaign:
                raise HTTPException(status_code=404, detail=f"Campaign with ID {campaign_id} not found")
        except Exception as db_error:
            print(f"Database error: {str(db_error)}")
            raise HTTPException(status_code=500, detail=f"Database error: {str(db_error)}")

        # Create base response with safe defaults
        campaign_dict = {
            "id": campaign.id,
            "brand_name": campaign.brand_name or "",
            "campaign_name": campaign.campaign_name or "",
            "description": campaign.description or "",
            "status": campaign.status or "draft",
            "created_at": str(campaign.created_at),
            "updated_at": str(campaign.updated_at) if campaign.updated_at else None,
            "target_audience": campaign.target_audience or "",
            "budget_range": campaign.budget_range or "",
            "timeline": campaign.timeline or "",
            # Safely handle JSON fields with proper defaults
            "platforms": campaign.platforms if campaign.platforms is not None else [],
            "content_types": campaign.content_types if campaign.content_types is not None else [],
            "campaign_goals": campaign.campaign_goals if campaign.campaign_goals is not None else [],
        }

        # Add workflow data with safe error handling
        try:
            workflow_data = await orchestrator.get_campaign_workflow_status(campaign_id)
            if workflow_data and isinstance(workflow_data, dict):
                campaign_dict.update({
                    "recommended_creators": workflow_data.get("recommended_creators", []),
                    "outreach_messages": workflow_data.get("outreach_messages", []),
                    "draft_contracts": workflow_data.get("draft_contracts", []),
                    "payment_plans": workflow_data.get("payment_plans", [])
                })
        except Exception as workflow_error:
            print(f"Workflow data error: {str(workflow_error)}")
            campaign_dict.update({
                "recommended_creators": [],
                "outreach_messages": [],
                "draft_contracts": [],
                "payment_plans": []
            })

        return campaign_dict

    except HTTPException as he:
        raise he
>>>>>>> bc6e9e90
    except Exception as e:
        print(f"Unexpected error in get_campaign: {str(e)}")
        raise HTTPException(status_code=500, detail=f"Unexpected error: {str(e)}")

@router.get("/")
async def list_campaigns(
    db: Session = Depends(get_db),
    skip: int = 0,
    limit: int = 10,
    status: str = None
):
    """List all campaigns with optional filtering"""
    try:
        query = db.query(Campaign)
        
        if status:
            query = query.filter(Campaign.status == status)
        
        total = query.count()
        campaigns = query.order_by(Campaign.created_at.desc()).offset(skip).limit(limit).all()
        
        return {
            "total": total,
            "skip": skip,
            "limit": limit,
            "campaigns": [
                {
                    "id": campaign.id,
                    "brand_name": campaign.brand_name,
                    "campaign_name": campaign.campaign_name,
                    "status": campaign.status,
                    "created_at": campaign.created_at.isoformat(),
                    "updated_at": campaign.updated_at.isoformat(),
                    "creators_discovered": len(db.query(Collaboration).filter(
                        Collaboration.campaign_id == campaign.id
                    ).all())
                }
                for campaign in campaigns
            ]
        }
    except Exception as e:
        raise HTTPException(status_code=500, detail=str(e))<|MERGE_RESOLUTION|>--- conflicted
+++ resolved
@@ -114,7 +114,6 @@
 async def get_campaign(campaign_id: str, db: Session = Depends(get_db)):
     """Get campaign details by ID"""
     try:
-<<<<<<< HEAD
         campaign = db.query(Campaign).filter(Campaign.id == campaign_id).first()
         if not campaign:
             raise HTTPException(status_code=404, detail="Campaign not found")
@@ -176,58 +175,6 @@
         }
     except HTTPException:
         raise
-=======
-        # Get campaign from database with error handling
-        try:
-            campaign = db.query(CampaignORM).filter(CampaignORM.id == campaign_id).first()
-            if not campaign:
-                raise HTTPException(status_code=404, detail=f"Campaign with ID {campaign_id} not found")
-        except Exception as db_error:
-            print(f"Database error: {str(db_error)}")
-            raise HTTPException(status_code=500, detail=f"Database error: {str(db_error)}")
-
-        # Create base response with safe defaults
-        campaign_dict = {
-            "id": campaign.id,
-            "brand_name": campaign.brand_name or "",
-            "campaign_name": campaign.campaign_name or "",
-            "description": campaign.description or "",
-            "status": campaign.status or "draft",
-            "created_at": str(campaign.created_at),
-            "updated_at": str(campaign.updated_at) if campaign.updated_at else None,
-            "target_audience": campaign.target_audience or "",
-            "budget_range": campaign.budget_range or "",
-            "timeline": campaign.timeline or "",
-            # Safely handle JSON fields with proper defaults
-            "platforms": campaign.platforms if campaign.platforms is not None else [],
-            "content_types": campaign.content_types if campaign.content_types is not None else [],
-            "campaign_goals": campaign.campaign_goals if campaign.campaign_goals is not None else [],
-        }
-
-        # Add workflow data with safe error handling
-        try:
-            workflow_data = await orchestrator.get_campaign_workflow_status(campaign_id)
-            if workflow_data and isinstance(workflow_data, dict):
-                campaign_dict.update({
-                    "recommended_creators": workflow_data.get("recommended_creators", []),
-                    "outreach_messages": workflow_data.get("outreach_messages", []),
-                    "draft_contracts": workflow_data.get("draft_contracts", []),
-                    "payment_plans": workflow_data.get("payment_plans", [])
-                })
-        except Exception as workflow_error:
-            print(f"Workflow data error: {str(workflow_error)}")
-            campaign_dict.update({
-                "recommended_creators": [],
-                "outreach_messages": [],
-                "draft_contracts": [],
-                "payment_plans": []
-            })
-
-        return campaign_dict
-
-    except HTTPException as he:
-        raise he
->>>>>>> bc6e9e90
     except Exception as e:
         print(f"Unexpected error in get_campaign: {str(e)}")
         raise HTTPException(status_code=500, detail=f"Unexpected error: {str(e)}")
